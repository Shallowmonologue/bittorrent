import re
import socket
import struct
import sys
import traceback
<<<<<<< HEAD
=======

import Bencode
>>>>>>> 6500734e
import requests

import bencode
from Config import SETTINGS

# 判断当前announce url链接是否为UDP格式
UDP_REGEX = re.compile(r'udp://[(\[]?(.+?)[)\]]?:([\d]{1,5})(?![\d:])')


def get_peers_list_by_torrent_metainfo(metainfo):
    """
    通过metainfo信息，获取http或者udp的peer列表
    :param metainfo: metainfo
    :return: [(ip,port)]的元组列表
    """
    for announce in metainfo.announce_list:
        try:
            if announce.startswith('http'):
                get_method = _get_peers_from_http_tracker
            elif announce.startswith('udp'):
                get_method = _get_peers_from_udp_tracker
            else:
                continue
            return get_method(announce, metainfo)
        except Exception:
            traceback.print_exc(file=sys.stdout)
            continue
    raise PeersFindingError('Could not find peers!')


def _parse_udp_announce_url(announce):
    """
    得到annouce的链接信息
    :param announce: announce url链接
    :return: host ip
    """
    match = re.search(UDP_REGEX, announce)
    host = match.group(1)
    str_port = match.group(2)
    port = 80 if str_port == '' else int(str_port)
    return host, port


def _get_peers_from_http_tracker(announce, metainfo):
    """
    从HTTP tracker得到peer的信息
    :param announce: HTTP announce的url链接
    :param metainfo: metainfo
    :return: [(ip,port)]的元组列表
    """

    # 向http tracker发送请求，并解析该响应
    response = requests.get(announce, _get_http_request_args(metainfo),
                            timeout=SETTINGS['timeout'])

<<<<<<< HEAD
    # 解析bencode的响应
    peers = bencode.decode(response.content)
=======
    # parse the bencoded reply and check for any errors
    peers = Bencode.decode(response.content)
>>>>>>> 6500734e

    # 处理binary类型的peer数据
    if isinstance(peers[b'peers'], bytes):
        peers = _get_peers_bin_model(peers[b'peers'])
    # 处理字典列表类型的peer数据
    else:
        peers = _get_peers_list_model(peers[b'peers'])
    return peers


def _get_http_request_args(metainfo):
    """
    返回对HTTP tracker请求时用到的参数
    :param metainfo:metainfo
    :return:请求参数的字典
    """

    # 参考: https://wiki.theory.org/index.php/BitTorrentSpecification#Tracker_Request_Parameters
    request = {
        'info_hash': metainfo.info_hash,
        'peer_id': SETTINGS['peer_id'],
        'port': SETTINGS['port'],
        'uploaded': '0', 'downloaded': '0', 'left': metainfo.length,
        'compact': '1', 'no_peer_id': '1', 'numwant': SETTINGS['numwant']
    }
    return request


def _get_peers_from_udp_tracker(announce, metainfo):
    """
    从UDP tracker得到peer的信息
    :param announce: UDP announce的url链接
    :param metainfo: metainfo
    :return: [(ip,port)]的元组列表
    """

    # 参考: http://bittorrent.org/beps/bep_0015.html
    # 建立一个连接UDP tracker的UDP套接字
    with socket.socket(socket.AF_INET, socket.SOCK_DGRAM) as s:
        # 设置超时参数
        s.settimeout(SETTINGS['timeout'])
        # 获取announce的host port
        host, port = _parse_udp_announce_url(announce)
        # 连接到announce
        s.connect((host, port))
        '''
        connect request:
        Offset  Size            Name            Value
        0       64-bit integer  protocol_id     0x41727101980 // magic constant
        8       32-bit integer  action          0 // connect
        12      32-bit integer  transaction_id
        16
        '''
        # 形成连接请求
        transaction_id = b'\x00\x00\x00\xff'  # 随机初始化transaction_id
        req = b''.join((b'\x00\x00\x04\x17\x27\x10\x19\x80',  # protocol_id
                        b'\x00\x00\x00\x00',
                        transaction_id))
        # 发送request请求
        s.send(req)
        '''
        connect response:
        Offset  Size            Name            Value
        0       32-bit integer  action          0 // connect
        4       32-bit integer  transaction_id
        8       64-bit integer  connection_id
        16
        '''
        # 接收responce
        res = s.recv(16)
        # 获取IPv4 announce请求
        req = _get_udp_announce_request(res[8:16], transaction_id, metainfo)
        # 发送IPv4 announce请求
        s.send(req)
        # 接收IPv4 announce请求
        res = s.recv(SETTINGS['max_ans_size'])
        # IPV4 响应包含ip和port 但有20位偏移（二进制下）
        return _get_peers_bin_model(res[20:])


def _get_udp_announce_request(connection_id, transaction_id, metainfo):
    """
    通过connection_id,transaction_id和metainfo，返回IPV4连接请求
    :param connection_id: 请求时的connection_id
    :param transaction_id: 请求时的transaction_id
    :param metainfo: metainfo
    :return: bytes类型的UDP请求
    """

    """
    Offset  Size    Name    Value
    0       64-bit integer  connection_id
    8       32-bit integer  action          1 // announce
    12      32-bit integer  transaction_id
    16      20-byte string  info_hash
    36      20-byte string  peer_id
    56      64-bit integer  downloaded
    64      64-bit integer  left
    72      64-bit integer  uploaded
    80      32-bit integer  event           0 // 0: none; 1: completed; 2: started; 3: stopped
    84      32-bit integer  IP address      0 // default
    88      32-bit integer  key
    92      32-bit integer  num_want        -1 // default
    96      16-bit integer  port
    98
    """
    req_list = [
        connection_id,  # connection_id
        b'\x00\x00\x00\x01',  # action: announce = 1
        transaction_id,  # transaction_id
        metainfo.info_hash,  # info_hash
        SETTINGS['peer_id'],  # peer_id
        b'\x00\x00\x00\x00\x00\x00\x00\x00'  # downloaded
    ]

    hex_metainfo_len = hex(metainfo.length)[2:]
    full_hex_metainfo_len = ('0' * (16 - len(hex_metainfo_len)) +
                             hex_metainfo_len)
    req_list.append(bytes.fromhex(full_hex_metainfo_len))  # left

    req_list.append(b'\x00\x00\x00\x00\x00\x00\x00\x00')  # uploaded
    req_list.append(b'\x00\x00\x00\x00')  # event (none)
    req_list.append(b'\x00\x00\x00\x00')  # IP address (default)
    req_list.append(b'\x00\x00\x00\x00')  # key
    req_list.append(struct.pack('!L', SETTINGS['numwant']))  # num_want
    req_list.append(b'\x00\x00\x1a\xe1')  # port
    return b''.join(req_list)


def _get_peers_list_model(peers_list):
    """
    返回字典列表的peer列表
    :param peers_list:字典列表[{b'ip':<ip>,b'port':<port>}]
    :return:[(ip,port),..]的元组列表
    """
    res_peers = []
    for peers_dict in peers_list:
        res_peers.append((peers_dict[b'ip'].decode(), peers_dict[b'port']))
    return res_peers


def _get_peers_bin_model(data):
    """
    返回binary类型的peer列表
    :param data:bytes类型的peer数据
    :return:[(ip,port),..]的元组列表
    """
    # 每6位是一组(ip,port),前四个ip，后两个port
    chunks = [data[i:i + 6] for i in range(0, len(data), 6)]
    return [(_get_ip(chunk[:4]),
             int.from_bytes(chunk[4:], byteorder='big'))
            for chunk in chunks]


def _get_ip(bin_ip):
    """
    从bytes类型返回IP字符串
    :param bin_ip: bytes类型的IP
    :return: IP字符串
    """
    res = []
    for i in range(4):
        res.append(str(bin_ip[i]))
    return '.'.join(res)


class PeersFindingError(Exception):
    pass<|MERGE_RESOLUTION|>--- conflicted
+++ resolved
@@ -3,14 +3,9 @@
 import struct
 import sys
 import traceback
-<<<<<<< HEAD
-=======
+import requests
 
 import Bencode
->>>>>>> 6500734e
-import requests
-
-import bencode
 from Config import SETTINGS
 
 # 判断当前announce url链接是否为UDP格式
@@ -63,13 +58,9 @@
     response = requests.get(announce, _get_http_request_args(metainfo),
                             timeout=SETTINGS['timeout'])
 
-<<<<<<< HEAD
+
     # 解析bencode的响应
-    peers = bencode.decode(response.content)
-=======
-    # parse the bencoded reply and check for any errors
     peers = Bencode.decode(response.content)
->>>>>>> 6500734e
 
     # 处理binary类型的peer数据
     if isinstance(peers[b'peers'], bytes):
